// ⚡️ Fiber is an Express inspired web framework written in Go with ☕️
// 🤖 Github Repository: https://github.com/gofiber/fiber
// 📌 API Documentation: https://docs.gofiber.io

package fiber

import (
	"context"
	"crypto/tls"
	"crypto/x509"
	"fmt"
	"net"
	"os"
	"path/filepath"
	"reflect"
	"runtime"
	"sort"
	"strconv"
	"strings"
	"text/tabwriter"
	"time"

	"github.com/gofiber/fiber/v3/log"
	"github.com/mattn/go-colorable"
	"github.com/mattn/go-isatty"
	"golang.org/x/crypto/acme/autocert"
)

// Figlet text to show Fiber ASCII art on startup message
var figletFiberText = `
    _______ __             
   / ____(_) /_  ___  _____
  / /_  / / __ \/ _ \/ ___/
 / __/ / / /_/ /  __/ /    
/_/   /_/_.___/\___/_/          %s`

const (
	globalIpv4Addr = "0.0.0.0"
)

// ListenConfig is a struct to customize startup of Fiber.
type ListenConfig struct {
	// GracefulContext is a field to shutdown Fiber by given context gracefully.
	//
	// Default: nil
	GracefulContext context.Context `json:"graceful_context"` //nolint:containedctx // It's needed to set context inside Listen.

	// TLSConfigFunc allows customizing tls.Config as you want.
	//
	// Default: nil
	TLSConfigFunc func(tlsConfig *tls.Config) `json:"tls_config_func"`

	// ListenerFunc allows accessing and customizing net.Listener.
	//
	// Default: nil
	ListenerAddrFunc func(addr net.Addr) `json:"listener_addr_func"`

	// BeforeServeFunc allows customizing and accessing fiber app before serving the app.
	//
	// Default: nil
	BeforeServeFunc func(app *App) error `json:"before_serve_func"`

	// AutoCertManager manages TLS certificates automatically using the ACME protocol,
	// Enables integration with Let's Encrypt or other ACME-compatible providers.
	//
	// Default: nil
	AutoCertManager *autocert.Manager `json:"auto_cert_manager"`

	// Known networks are "tcp", "tcp4" (IPv4-only), "tcp6" (IPv6-only)
	// WARNING: When prefork is set to true, only "tcp4" and "tcp6" can be chosen.
	//
	// Default: NetworkTCP4
	ListenerNetwork string `json:"listener_network"`

	// CertFile is a path of certficate file.
	// If you want to use TLS, you have to enter this field.
	//
	// Default : ""
	CertFile string `json:"cert_file"`

	// KeyFile is a path of certficate's private key.
	// If you want to use TLS, you have to enter this field.
	//
	// Default : ""
	CertKeyFile string `json:"cert_key_file"`

	// CertClientFile is a path of client certficate.
	// If you want to use mTLS, you have to enter this field.
	//
	// Default : ""
	CertClientFile string `json:"cert_client_file"`

	// When the graceful shutdown begins, use this field to set the timeout
	// duration. If the timeout is reached, OnShutdownError will be called.
	// Set to 0 to disable the timeout and wait indefinitely.
	//
	// Default: 10 * time.Second
	ShutdownTimeout time.Duration `json:"shutdown_timeout"`

	// TLSMinVersion allows to set TLS minimum version.
	//
	// Default: tls.VersionTLS12
	// WARNING: TLS1.0 and TLS1.1 versions are not supported.
	TLSMinVersion uint16 `json:"tls_min_version"`

	// When set to true, it will not print out the «Fiber» ASCII art and listening address.
	//
	// Default: false
	DisableStartupMessage bool `json:"disable_startup_message"`

	// When set to true, this will spawn multiple Go processes listening on the same port.
	//
	// Default: false
	EnablePrefork bool `json:"enable_prefork"`

	// If set to true, will print all routes with their method, path and handler.
	//
	// Default: false
	EnablePrintRoutes bool `json:"enable_print_routes"`
}

// listenConfigDefault is a function to set default values of ListenConfig.
func listenConfigDefault(config ...ListenConfig) ListenConfig {
	if len(config) < 1 {
		return ListenConfig{
			TLSMinVersion:   tls.VersionTLS12,
			ListenerNetwork: NetworkTCP4,
			ShutdownTimeout: 10 * time.Second,
		}
	}

	cfg := config[0]
	if cfg.ListenerNetwork == "" {
		cfg.ListenerNetwork = NetworkTCP4
	}

<<<<<<< HEAD
=======
	if cfg.OnShutdownError == nil {
		cfg.OnShutdownError = func(err error) {
			log.Fatalf("shutdown: %v", err) //nolint:revive // It's an option
		}
	}

	if cfg.TLSMinVersion == 0 {
		cfg.TLSMinVersion = tls.VersionTLS12
	}

	if cfg.TLSMinVersion != tls.VersionTLS12 && cfg.TLSMinVersion != tls.VersionTLS13 {
		panic("unsupported TLS version, please use tls.VersionTLS12 or tls.VersionTLS13")
	}

>>>>>>> 6148c6fe
	return cfg
}

// Listen serves HTTP requests from the given addr.
// You should enter custom ListenConfig to customize startup. (TLS, mTLS, prefork...)
//
//	app.Listen(":8080")
//	app.Listen("127.0.0.1:8080")
//	app.Listen(":8080", ListenConfig{EnablePrefork: true})
func (app *App) Listen(addr string, config ...ListenConfig) error {
	cfg := listenConfigDefault(config...)

	// Configure TLS
	var tlsConfig *tls.Config
	if cfg.CertFile != "" && cfg.CertKeyFile != "" {
		cert, err := tls.LoadX509KeyPair(cfg.CertFile, cfg.CertKeyFile)
		if err != nil {
			return fmt.Errorf("tls: cannot load TLS key pair from certFile=%q and keyFile=%q: %w", cfg.CertFile, cfg.CertKeyFile, err)
		}

		tlsHandler := &TLSHandler{}
		tlsConfig = &tls.Config{ //nolint:gosec // This is a user input
			MinVersion: cfg.TLSMinVersion,
			Certificates: []tls.Certificate{
				cert,
			},
			GetCertificate: tlsHandler.GetClientInfo,
		}

		if cfg.CertClientFile != "" {
			clientCACert, err := os.ReadFile(filepath.Clean(cfg.CertClientFile))
			if err != nil {
				return fmt.Errorf("failed to read file: %w", err)
			}

			clientCertPool := x509.NewCertPool()
			clientCertPool.AppendCertsFromPEM(clientCACert)

			tlsConfig.ClientAuth = tls.RequireAndVerifyClientCert
			tlsConfig.ClientCAs = clientCertPool
		}

		// Attach the tlsHandler to the config
		app.SetTLSHandler(tlsHandler)
	} else if cfg.AutoCertManager != nil {
		tlsConfig = &tls.Config{ //nolint:gosec // This is a user input
			MinVersion:     cfg.TLSMinVersion,
			GetCertificate: cfg.AutoCertManager.GetCertificate,
			NextProtos:     []string{"http/1.1", "acme-tls/1"},
		}
	}

	if tlsConfig != nil && cfg.TLSConfigFunc != nil {
		cfg.TLSConfigFunc(tlsConfig)
	}

	// Graceful shutdown
	if cfg.GracefulContext != nil {
		ctx, cancel := context.WithCancel(cfg.GracefulContext)
		defer cancel()

		go app.gracefulShutdown(ctx, cfg)
	}

	// Start prefork
	if cfg.EnablePrefork {
		return app.prefork(addr, tlsConfig, cfg)
	}

	// Configure Listener
	ln, err := app.createListener(addr, tlsConfig, cfg)
	if err != nil {
		return fmt.Errorf("failed to listen: %w", err)
	}

	// prepare the server for the start
	app.startupProcess()

	// run hooks
	app.runOnListenHooks(app.prepareListenData(ln.Addr().String(), getTLSConfig(ln) != nil, cfg))

	// Print startup message & routes
	app.printMessages(cfg, ln)

	// Serve
	if cfg.BeforeServeFunc != nil {
		if err := cfg.BeforeServeFunc(app); err != nil {
			return err
		}
	}

	return app.server.Serve(ln)
}

// Listener serves HTTP requests from the given listener.
// You should enter custom ListenConfig to customize startup. (prefork, startup message, graceful shutdown...)
func (app *App) Listener(ln net.Listener, config ...ListenConfig) error {
	cfg := listenConfigDefault(config...)

	// Graceful shutdown
	if cfg.GracefulContext != nil {
		ctx, cancel := context.WithCancel(cfg.GracefulContext)
		defer cancel()

		go app.gracefulShutdown(ctx, cfg)
	}

	// prepare the server for the start
	app.startupProcess()

	// run hooks
	app.runOnListenHooks(app.prepareListenData(ln.Addr().String(), getTLSConfig(ln) != nil, cfg))

	// Print startup message & routes
	app.printMessages(cfg, ln)

	// Serve
	if cfg.BeforeServeFunc != nil {
		if err := cfg.BeforeServeFunc(app); err != nil {
			return err
		}
	}

	// Prefork is not supported for custom listeners
	if cfg.EnablePrefork {
		log.Warn("Prefork isn't supported for custom listeners.")
	}

	return app.server.Serve(ln)
}

// Create listener function.
func (*App) createListener(addr string, tlsConfig *tls.Config, cfg ListenConfig) (net.Listener, error) {
	var listener net.Listener
	var err error

	if tlsConfig != nil {
		listener, err = tls.Listen(cfg.ListenerNetwork, addr, tlsConfig)
	} else {
		listener, err = net.Listen(cfg.ListenerNetwork, addr)
	}

	// Check for error before using the listener
	if err != nil {
		// Wrap the error from tls.Listen/net.Listen
		return nil, fmt.Errorf("failed to listen: %w", err)
	}

	if cfg.ListenerAddrFunc != nil {
		cfg.ListenerAddrFunc(listener.Addr())
	}

	return listener, nil
}

func (app *App) printMessages(cfg ListenConfig, ln net.Listener) {
	// Print startup message
	if !cfg.DisableStartupMessage {
		app.startupMessage(ln.Addr().String(), getTLSConfig(ln) != nil, "", cfg)
	}

	// Print routes
	if cfg.EnablePrintRoutes {
		app.printRoutesMessage()
	}
}

// prepareListenData create an slice of ListenData
func (*App) prepareListenData(addr string, isTLS bool, cfg ListenConfig) ListenData { //revive:disable-line:flag-parameter // Accepting a bool param named isTLS if fine here
	host, port := parseAddr(addr)
	if host == "" {
		if cfg.ListenerNetwork == NetworkTCP6 {
			host = "[::1]"
		} else {
			host = globalIpv4Addr
		}
	}

	return ListenData{
		Host: host,
		Port: port,
		TLS:  isTLS,
	}
}

// startupMessage prepares the startup message with the handler number, port, address and other information
func (app *App) startupMessage(addr string, isTLS bool, pids string, cfg ListenConfig) { //nolint: revive // Accepting a bool param named isTLS if fine here
	// ignore child processes
	if IsChild() {
		return
	}

	// Alias colors
	colors := app.config.ColorScheme

	host, port := parseAddr(addr)
	if host == "" {
		if cfg.ListenerNetwork == NetworkTCP6 {
			host = "[::1]"
		} else {
			host = globalIpv4Addr
		}
	}

	scheme := schemeHTTP
	if isTLS {
		scheme = schemeHTTPS
	}

	isPrefork := "Disabled"
	if cfg.EnablePrefork {
		isPrefork = "Enabled"
	}

	procs := strconv.Itoa(runtime.GOMAXPROCS(0))
	if !cfg.EnablePrefork {
		procs = "1"
	}

	out := colorable.NewColorableStdout()
	if os.Getenv("TERM") == "dumb" || os.Getenv("NO_COLOR") == "1" || (!isatty.IsTerminal(os.Stdout.Fd()) && !isatty.IsCygwinTerminal(os.Stdout.Fd())) {
		out = colorable.NewNonColorable(os.Stdout)
	}

	fmt.Fprintf(out, "%s\n", fmt.Sprintf(figletFiberText, colors.Red+"v"+Version+colors.Reset)) //nolint:errcheck,revive // ignore error
	fmt.Fprintf(out, strings.Repeat("-", 50)+"\n")                                              //nolint:errcheck,revive,govet // ignore error

	if host == "0.0.0.0" {
		//nolint:errcheck,revive // ignore error
		fmt.Fprintf(out,
			"%sINFO%s Server started on: \t%s%s://127.0.0.1:%s%s (bound on host 0.0.0.0 and port %s)\n",
			colors.Green, colors.Reset, colors.Blue, scheme, port, colors.Reset, port)
	} else {
		//nolint:errcheck,revive // ignore error
		fmt.Fprintf(out,
			"%sINFO%s Server started on: \t%s%s%s\n",
			colors.Green, colors.Reset, colors.Blue, fmt.Sprintf("%s://%s:%s", scheme, host, port), colors.Reset)
	}

	if app.config.AppName != "" {
		fmt.Fprintf(out, "%sINFO%s Application name: \t\t%s%s%s\n", colors.Green, colors.Reset, colors.Blue, app.config.AppName, colors.Reset) //nolint:errcheck,revive // ignore error
	}

	//nolint:errcheck,revive // ignore error
	fmt.Fprintf(out,
		"%sINFO%s Total handlers count: \t%s%s%s\n",
		colors.Green, colors.Reset, colors.Blue, strconv.Itoa(int(app.handlersCount)), colors.Reset)

	if isPrefork == "Enabled" {
		fmt.Fprintf(out, "%sINFO%s Prefork: \t\t\t%s%s%s\n", colors.Green, colors.Reset, colors.Blue, isPrefork, colors.Reset) //nolint:errcheck,revive // ignore error
	} else {
		fmt.Fprintf(out, "%sINFO%s Prefork: \t\t\t%s%s%s\n", colors.Green, colors.Reset, colors.Red, isPrefork, colors.Reset) //nolint:errcheck,revive // ignore error
	}

	fmt.Fprintf(out, "%sINFO%s PID: \t\t\t%s%v%s\n", colors.Green, colors.Reset, colors.Blue, os.Getpid(), colors.Reset)       //nolint:errcheck,revive // ignore error
	fmt.Fprintf(out, "%sINFO%s Total process count: \t%s%s%s\n", colors.Green, colors.Reset, colors.Blue, procs, colors.Reset) //nolint:errcheck,revive // ignore error

	if cfg.EnablePrefork {
		// Turn the `pids` variable (in the form ",a,b,c,d,e,f,etc") into a slice of PIDs
		pidSlice := make([]string, 0)
		for _, v := range strings.Split(pids, ",") {
			if v != "" {
				pidSlice = append(pidSlice, v)
			}
		}

		fmt.Fprintf(out, "%sINFO%s Child PIDs: \t\t%s", colors.Green, colors.Reset, colors.Blue) //nolint:errcheck,revive // ignore error
		totalPids := len(pidSlice)
		rowTotalPidCount := 10

		for i := 0; i < totalPids; i += rowTotalPidCount {
			start := i
			end := i + rowTotalPidCount

			if end > totalPids {
				end = totalPids
			}

			for n, pid := range pidSlice[start:end] {
				fmt.Fprintf(out, "%s", pid) //nolint:errcheck,revive // ignore error
				if n+1 != len(pidSlice[start:end]) {
					fmt.Fprintf(out, ", ") //nolint:errcheck,revive // ignore error
				}
			}
			fmt.Fprintf(out, "\n%s", colors.Reset) //nolint:errcheck,revive // ignore error
		}
	}

	// add new Line as spacer
	fmt.Fprintf(out, "\n%s", colors.Reset) //nolint:errcheck,revive // ignore error
}

// printRoutesMessage print all routes with method, path, name and handlers
// in a format of table, like this:
// method | path | name      | handlers
// GET    | /    | routeName | github.com/gofiber/fiber/v3.emptyHandler
// HEAD   | /    |           | github.com/gofiber/fiber/v3.emptyHandler
func (app *App) printRoutesMessage() {
	// ignore child processes
	if IsChild() {
		return
	}

	// Alias colors
	colors := app.config.ColorScheme

	var routes []RouteMessage
	for _, routeStack := range app.stack {
		for _, route := range routeStack {
			var newRoute RouteMessage
			newRoute.name = route.Name
			newRoute.method = route.Method
			newRoute.path = route.Path
			for _, handler := range route.Handlers {
				newRoute.handlers += runtime.FuncForPC(reflect.ValueOf(handler).Pointer()).Name() + " "
			}
			routes = append(routes, newRoute)
		}
	}

	out := colorable.NewColorableStdout()
	if os.Getenv("TERM") == "dumb" || os.Getenv("NO_COLOR") == "1" || (!isatty.IsTerminal(os.Stdout.Fd()) && !isatty.IsCygwinTerminal(os.Stdout.Fd())) {
		out = colorable.NewNonColorable(os.Stdout)
	}

	w := tabwriter.NewWriter(out, 1, 1, 1, ' ', 0)
	// Sort routes by path
	sort.Slice(routes, func(i, j int) bool {
		return routes[i].path < routes[j].path
	})

	fmt.Fprintf(w, "%smethod\t%s| %spath\t%s| %sname\t%s| %shandlers\t%s\n", colors.Blue, colors.White, colors.Green, colors.White, colors.Cyan, colors.White, colors.Yellow, colors.Reset) //nolint:errcheck,revive // ignore error
	fmt.Fprintf(w, "%s------\t%s| %s----\t%s| %s----\t%s| %s--------\t%s\n", colors.Blue, colors.White, colors.Green, colors.White, colors.Cyan, colors.White, colors.Yellow, colors.Reset) //nolint:errcheck,revive // ignore error

	for _, route := range routes {
		//nolint:errcheck,revive // ignore error
		fmt.Fprintf(w, "%s%s\t%s| %s%s\t%s| %s%s\t%s| %s%s%s\n", colors.Blue, route.method, colors.White, colors.Green, route.path, colors.White, colors.Cyan, route.name, colors.White, colors.Yellow, route.handlers, colors.Reset)
	}

	_ = w.Flush() //nolint:errcheck // It is fine to ignore the error here
}

// shutdown goroutine
func (app *App) gracefulShutdown(ctx context.Context, cfg ListenConfig) {
	<-ctx.Done()

	var err error

	if cfg.ShutdownTimeout != 0 {
		err = app.ShutdownWithTimeout(cfg.ShutdownTimeout) //nolint:contextcheck // TODO: Implement it
	} else {
		err = app.Shutdown() //nolint:contextcheck // TODO: Implement it
	}

	if err != nil {
		app.hooks.executeOnPostShutdownHooks(err)
		return
	}

	app.hooks.executeOnPostShutdownHooks(nil)
}<|MERGE_RESOLUTION|>--- conflicted
+++ resolved
@@ -134,8 +134,6 @@
 		cfg.ListenerNetwork = NetworkTCP4
 	}
 
-<<<<<<< HEAD
-=======
 	if cfg.OnShutdownError == nil {
 		cfg.OnShutdownError = func(err error) {
 			log.Fatalf("shutdown: %v", err) //nolint:revive // It's an option
@@ -150,7 +148,6 @@
 		panic("unsupported TLS version, please use tls.VersionTLS12 or tls.VersionTLS13")
 	}
 
->>>>>>> 6148c6fe
 	return cfg
 }
 
