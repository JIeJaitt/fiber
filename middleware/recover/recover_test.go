package recover //nolint:predeclared // TODO: Rename to some non-builtin

import (
	"net/http/httptest"
	"testing"

	"github.com/gofiber/fiber/v3"
	"github.com/stretchr/testify/require"
)

// go test -run Test_Recover
func Test_Recover(t *testing.T) {
	t.Parallel()
	app := fiber.New(fiber.Config{
		ErrorHandler: func(c fiber.Ctx, err error) error {
			require.Equal(t, "Hi, I'm an error!", err.Error())
			return c.SendStatus(fiber.StatusTeapot)
		},
	})

	app.Use(New())

	app.Get("/panic", func(c fiber.Ctx) error {
		panic("Hi, I'm an error!")
	})

<<<<<<< HEAD
	resp, err := app.Test(httptest.NewRequest("GET", "/panic", nil))
	require.NoError(t, err)
	require.Equal(t, fiber.StatusTeapot, resp.StatusCode)
=======
	resp, err := app.Test(httptest.NewRequest(fiber.MethodGet, "/panic", nil))
	utils.AssertEqual(t, nil, err)
	utils.AssertEqual(t, fiber.StatusTeapot, resp.StatusCode)
>>>>>>> 61a33361
}

// go test -run Test_Recover_Next
func Test_Recover_Next(t *testing.T) {
	t.Parallel()
	app := fiber.New()
	app.Use(New(Config{
		Next: func(_ fiber.Ctx) bool {
			return true
		},
	}))

<<<<<<< HEAD
	resp, err := app.Test(httptest.NewRequest("GET", "/", nil))
	require.NoError(t, err)
	require.Equal(t, fiber.StatusNotFound, resp.StatusCode)
=======
	resp, err := app.Test(httptest.NewRequest(fiber.MethodGet, "/", nil))
	utils.AssertEqual(t, nil, err)
	utils.AssertEqual(t, fiber.StatusNotFound, resp.StatusCode)
>>>>>>> 61a33361
}

func Test_Recover_EnableStackTrace(t *testing.T) {
	t.Parallel()
	app := fiber.New()
	app.Use(New(Config{
		EnableStackTrace: true,
	}))

	app.Get("/panic", func(c fiber.Ctx) error {
		panic("Hi, I'm an error!")
	})

<<<<<<< HEAD
	resp, err := app.Test(httptest.NewRequest("GET", "/panic", nil))
	require.NoError(t, err)
	require.Equal(t, fiber.StatusInternalServerError, resp.StatusCode)
=======
	resp, err := app.Test(httptest.NewRequest(fiber.MethodGet, "/panic", nil))
	utils.AssertEqual(t, nil, err)
	utils.AssertEqual(t, fiber.StatusInternalServerError, resp.StatusCode)
>>>>>>> 61a33361
}<|MERGE_RESOLUTION|>--- conflicted
+++ resolved
@@ -24,15 +24,9 @@
 		panic("Hi, I'm an error!")
 	})
 
-<<<<<<< HEAD
-	resp, err := app.Test(httptest.NewRequest("GET", "/panic", nil))
+	resp, err := app.Test(httptest.NewRequest(fiber.MethodGet, "/panic", nil))
 	require.NoError(t, err)
 	require.Equal(t, fiber.StatusTeapot, resp.StatusCode)
-=======
-	resp, err := app.Test(httptest.NewRequest(fiber.MethodGet, "/panic", nil))
-	utils.AssertEqual(t, nil, err)
-	utils.AssertEqual(t, fiber.StatusTeapot, resp.StatusCode)
->>>>>>> 61a33361
 }
 
 // go test -run Test_Recover_Next
@@ -45,15 +39,9 @@
 		},
 	}))
 
-<<<<<<< HEAD
-	resp, err := app.Test(httptest.NewRequest("GET", "/", nil))
+	resp, err := app.Test(httptest.NewRequest(fiber.MethodGet, "/", nil))
 	require.NoError(t, err)
 	require.Equal(t, fiber.StatusNotFound, resp.StatusCode)
-=======
-	resp, err := app.Test(httptest.NewRequest(fiber.MethodGet, "/", nil))
-	utils.AssertEqual(t, nil, err)
-	utils.AssertEqual(t, fiber.StatusNotFound, resp.StatusCode)
->>>>>>> 61a33361
 }
 
 func Test_Recover_EnableStackTrace(t *testing.T) {
@@ -67,13 +55,7 @@
 		panic("Hi, I'm an error!")
 	})
 
-<<<<<<< HEAD
-	resp, err := app.Test(httptest.NewRequest("GET", "/panic", nil))
+	resp, err := app.Test(httptest.NewRequest(fiber.MethodGet, "/panic", nil))
 	require.NoError(t, err)
 	require.Equal(t, fiber.StatusInternalServerError, resp.StatusCode)
-=======
-	resp, err := app.Test(httptest.NewRequest(fiber.MethodGet, "/panic", nil))
-	utils.AssertEqual(t, nil, err)
-	utils.AssertEqual(t, fiber.StatusInternalServerError, resp.StatusCode)
->>>>>>> 61a33361
 }