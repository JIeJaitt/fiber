--- conflicted
+++ resolved
@@ -24,21 +24,12 @@
 	"sync"
 	"time"
 
-<<<<<<< HEAD
 	"github.com/gofiber/utils/v2"
-=======
-	"github.com/gofiber/fiber/v2/utils"
-
->>>>>>> 61a33361
 	"github.com/valyala/fasthttp"
 )
 
 // Version of current fiber package
-<<<<<<< HEAD
 const Version = "3.0.0-beta.1"
-=======
-const Version = "2.42.0"
->>>>>>> 61a33361
 
 // Handler defines a function to serve HTTP requests.
 type Handler = func(Ctx) error
@@ -461,11 +452,7 @@
 }
 
 // DefaultErrorHandler that process return errors from handlers
-<<<<<<< HEAD
-var DefaultErrorHandler = func(c Ctx, err error) error {
-=======
-func DefaultErrorHandler(c *Ctx, err error) error {
->>>>>>> 61a33361
+func DefaultErrorHandler(c Ctx, err error) error {
 	code := StatusInternalServerError
 	var e *Error
 	if errors.As(err, &e) {
@@ -517,15 +504,6 @@
 	// Initialize configured before defaults are set
 	app.configured = app.config
 
-<<<<<<< HEAD
-=======
-	if app.config.ETag {
-		if !IsChild() {
-			log.Printf("[Warning] Config.ETag is deprecated since v2.0.6, please use 'middleware/etag'.\n")
-		}
-	}
-
->>>>>>> 61a33361
 	// Override default values
 	if app.config.BodyLimit == 0 {
 		app.config.BodyLimit = DefaultBodyLimit
@@ -906,11 +884,7 @@
 
 // Test is used for internal debugging by passing a *http.Request.
 // Timeout is optional and defaults to 1s, -1 will disable it completely.
-<<<<<<< HEAD
-func (app *App) Test(req *http.Request, timeout ...time.Duration) (resp *http.Response, err error) {
-=======
-func (app *App) Test(req *http.Request, msTimeout ...int) (*http.Response, error) {
->>>>>>> 61a33361
+func (app *App) Test(req *http.Request, timeout ...time.Duration) (*http.Response, error) {
 	// Set timeout
 	to := 1 * time.Second
 	if len(timeout) > 0 {
@@ -984,11 +958,7 @@
 
 type disableLogger struct{}
 
-<<<<<<< HEAD
-func (dl *disableLogger) Printf(_ string, _ ...any) {
-=======
-func (*disableLogger) Printf(_ string, _ ...interface{}) {
->>>>>>> 61a33361
+func (*disableLogger) Printf(_ string, _ ...any) {
 	// fmt.Println(fmt.Sprintf(format, args...))
 }
 
@@ -1070,21 +1040,14 @@
 // user for the fasthttp server configuration. It maps a set of fasthttp errors to fiber
 // errors before calling the application's error handler method.
 func (app *App) serverErrorHandler(fctx *fasthttp.RequestCtx, err error) {
-<<<<<<< HEAD
 	// Acquire Ctx with fasthttp request from pool
 	c := app.AcquireCtx().(*DefaultCtx)
 	c.Reset(fctx)
 
-	if _, ok := err.(*fasthttp.ErrSmallBuffer); ok {
-=======
-	c := app.AcquireCtx(fctx)
-	defer app.ReleaseCtx(c)
-
 	var errNetOP *net.OpError
 
 	switch {
 	case errors.As(err, new(*fasthttp.ErrSmallBuffer)):
->>>>>>> 61a33361
 		err = ErrRequestHeaderFieldsTooLarge
 	case errors.As(err, &errNetOP) && errNetOP.Timeout():
 		err = ErrRequestTimeout
